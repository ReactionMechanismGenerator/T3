--- conflicted
+++ resolved
@@ -7,17 +7,13 @@
 import socket
 
 import t3.settings.settings as t3_settings
-<<<<<<< HEAD
+
 if socket.gethostname() == 'zeus.technion.ac.il':
     from t3.settings.submit_zeus import submit_scripts
 elif socket.gethostname() == 'tech-ui02.hep.technion.ac.il':
     from t3.settings.submit_atlas import submit_scripts
 else:
     pass
-=======
-from t3.settings.t3_submit import submit_scripts
->>>>>>> bc41a986
-
 
 # Common imports where the user can optionally put a modified copy of settings.py or t3_submit.py file under ~/.t3
 home = os.getenv("HOME") or os.path.expanduser("~")
